--- conflicted
+++ resolved
@@ -32,13 +32,9 @@
   collectionData,
 } from '../dist/firestore';
 import {map, take, skip} from 'rxjs/operators';
-<<<<<<< HEAD
-import TEST_PROJECT from './config';
+import { default as TEST_PROJECT, firestoreEmulatorPort } from './config';
 import { FirebaseFirestore, CollectionReference, getFirestore, updateDoc, useFirestoreEmulator, doc, setDoc, DocumentChange, collection as baseCollection } from 'firebase/firestore';
 import { initializeApp, deleteApp, FirebaseApp } from 'firebase/app';
-=======
-import { default as TEST_PROJECT, firestoreEmulatorPort } from './config';
->>>>>>> 4370987e
 
 const createId = (): string => Math.random().toString(36).substring(5);
 
@@ -89,23 +85,13 @@
    * against the emulator
    */
   beforeEach(() => {
-<<<<<<< HEAD
-    app = initializeApp({projectId: TEST_PROJECT.projectId});
+    app = initializeApp(TEST_PROJECT, createId());
     firestore = getFirestore(app);
-    useFirestoreEmulator(firestore, 'localhost', 8080);
-  });
-
-  afterEach((done: jest.DoneCallback) => {
-    deleteApp(app).then(() => done());
-=======
-    app = firebase.initializeApp(TEST_PROJECT, createId());
-    firestore = app.firestore();
-    firestore.useEmulator('localhost', firestoreEmulatorPort);
+    useFirestoreEmulator(firestore, 'localhost', firestoreEmulatorPort);
   });
 
   afterEach(() => {
-    app.delete().catch();
->>>>>>> 4370987e
+    deleteApp(app).catch();
   });
 
   describe('collection', () => {

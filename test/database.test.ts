/**
 * @jest-environment jsdom
 */

/**
 * @license
 * Copyright 2021 Google LLC
 *
 * Licensed under the Apache License, Version 2.0 (the "License");
 * you may not use this file except in compliance with the License.
 * You may obtain a copy of the License at
 *
 *   http://www.apache.org/licenses/LICENSE-2.0
 *
 * Unless required by applicable law or agreed to in writing, software
 * distributed under the License is distributed on an "AS IS" BASIS,
 * WITHOUT WARRANTIES OR CONDITIONS OF ANY KIND, either express or implied.
 * See the License for the specific language governing permissions and
 * limitations under the License.
 */

/* eslint-disable @typescript-eslint/no-floating-promises */

<<<<<<< HEAD
// app/database is used as namespaces to access types
// eslint-disable-next-line @typescript-eslint/no-unused-vars
import { initializeApp, FirebaseApp, deleteApp, getApp } from 'firebase/app';
import {
  FirebaseDatabase,
  getDatabase,
  Reference,
  ref,
  set,
  useDatabaseEmulator,
  push,
  remove,
  child,
  update,
  setPriority,
  query,
  orderByChild,
  equalTo,
} from 'firebase/database';
=======
import firebase from 'firebase/app';
import 'firebase/database';
>>>>>>> 4370987e
import {
  list,
  ListenEvent,
  objectVal,
  listVal,
  QueryChange,
  fromRef,
  auditTrail,
} from '../dist/database';
<<<<<<< HEAD
import { take, skip, switchMap } from 'rxjs/operators';
import { BehaviorSubject, Observable } from 'rxjs';

// eslint-disable-next-line @typescript-eslint/no-require-imports
import TEST_PROJECT from './config';
=======
import {take, skip, switchMap} from 'rxjs/operators';
import {BehaviorSubject, Observable} from 'rxjs';
import { default as TEST_PROJECT, databaseEmulatorPort } from './config';
>>>>>>> 4370987e

const rando = (): string => Math.random().toString(36).substring(5);

const batch = (
  items: Array<{ name: string; key: string }>
): Readonly<{ [key: string]: unknown }> => {
  const batch: { [key: string]: unknown } = {};
  items.forEach(item => {
    batch[item.key] = item;
  });
  // make batch immutable to preserve integrity
  return Object.freeze(batch);
};

describe('RxFire Database', () => {
<<<<<<< HEAD
  let app: FirebaseApp;
  let database: FirebaseDatabase;

  const builtRef = (path: string): Reference => {
    return ref(getDatabase(getApp()), path);
=======
  let app: firebase.app.App;
  let database: firebase.database.Database;
  const ref = (path: string): firebase.database.Reference => {
    return app!.database().ref(path);
>>>>>>> 4370987e
  };

  function prepareList(
    opts: { events?: ListenEvent[]; skipnumber: number } = { skipnumber: 0 }
  ): {
    snapChanges: Observable<QueryChange[]>;
    ref: Reference;
  } {
    const { events, skipnumber } = opts;
    const aref = builtRef(rando());
    const snapChanges = list(aref, events);
    return {
      snapChanges: snapChanges.pipe(skip(skipnumber)),
      ref: aref
    };
  }

  /**
   * Each test runs inside it's own app instance and the app
   * is deleted after the test runs.
<<<<<<< HEAD
   */
  beforeEach(() => {
    app = initializeApp({
      projectId: TEST_PROJECT.projectId,
      databaseURL: TEST_PROJECT.databaseURL
    });
    database = getDatabase(app);
    useDatabaseEmulator(database, "localhost", 9000);
  });

  afterEach(done => {
    deleteApp(app).then(() => done());
=======
   *
   * Each test is responsible for seeding and removing data. Helper
   * functions are useful if the process becomes brittle or tedious.
   * Note that removing is less necessary since the tests are run
   * against the emulator.
   */
  beforeEach(() => {
    app = firebase.initializeApp(TEST_PROJECT, rando());
    database = app.database();
    database.useEmulator('localhost', databaseEmulatorPort);
  });

  afterEach(() => {
    app.delete().catch();
>>>>>>> 4370987e
  });

  describe('fromRef', () => {
    const items = [
      { name: 'one' },
      { name: 'two' },
      { name: 'three' }
    ].map(item => ({ key: rando(), ...item }));
    const itemsObj = batch(items);

    /**
     * This test checks that "non-existent" or null value references are
     * handled.
     */
    it('it should should handle non-existence', done => {
      const itemRef = builtRef(rando());
      set(itemRef, {});
      const obs = fromRef(itemRef, ListenEvent.value);
      obs
        .pipe(take(1))
        .subscribe(change => {
          expect(change.snapshot.exists()).toEqual(false);
          expect(change.snapshot.val()).toEqual(null);
        })
        .add(done);
    });

    /**
     * This test checks that the Observable unsubscribe mechanism works.
     *
     * Calling unsubscribe should trigger the ref.off() method.
     */
    it('it should listen and then unsubscribe', done => {
      const itemRef = builtRef(rando());
      set(itemRef, itemsObj);
      const obs = fromRef(itemRef, ListenEvent.value);
      let count = 0;
      const sub = obs.subscribe(_ => {
        count = count + 1;
        // hard coding count to one will fail if the unsub
        // doesn't actually unsub
        expect(count).toEqual(1);
        done();
        sub.unsubscribe();
        push(itemRef, { name: 'anotha one' });
      });
    });

    describe('events', () => {
      /**
       * This test provides the `child_added` event and tests that only
       * `child_added` events are received.
       */
      it('should stream back a child_added event', (done: any) => {
        const itemRef = builtRef(rando());
        const data = itemsObj;
        set(itemRef, data);
        const obs = fromRef(itemRef, ListenEvent.added);
        let count = 0;
        const sub = obs.subscribe(change => {
          count = count + 1;
          const { event, snapshot } = change;
          expect(event).toEqual(ListenEvent.added);
          expect(snapshot.val()).toEqual(data[snapshot.key!]);
          if (count === items.length) {
            done();
            sub.unsubscribe();
            expect(sub.closed).toEqual(true);
          }
        });
      });

      /**
       * This test provides the `child_changed` event and tests that only
       * `child_changed` events are received.
       */
      it('should stream back a child_changed event', (done: any) => {
        const itemRef = builtRef(rando());
        set(itemRef, itemsObj);
        const obs = fromRef(itemRef, ListenEvent.changed);
        const name = 'look at what you made me do';
        const key = items[0].key;
        const sub = obs.subscribe(change => {
          const { event, snapshot } = change;
          expect(event).toEqual(ListenEvent.changed);
          expect(snapshot.key).toEqual(key);
          expect(snapshot.val()).toEqual({ key, name });
          sub.unsubscribe();
          done();
        });
        update(child(itemRef, key), { name });
      });

      /**
       * This test provides the `child_removed` event and tests that only
       * `child_removed` events are received.
       */
      it('should stream back a child_removed event', (done: any) => {
        const itemRef = builtRef(rando());
        set(itemRef, itemsObj);
        const obs = fromRef(itemRef, ListenEvent.removed);
        const key = items[0].key;
        const name = items[0].name;
        const sub = obs.subscribe(change => {
          const { event, snapshot } = change;
          expect(event).toEqual(ListenEvent.removed);
          expect(snapshot.key).toEqual(key);
          expect(snapshot.val()).toEqual({ key, name });
          sub.unsubscribe();
          done();
        });
        remove(child(itemRef, key));
      });

      /**
       * This test provides the `child_moved` event and tests that only
       * `child_moved` events are received.
       */
      it('should stream back a child_moved event', (done: any) => {
        const itemRef = builtRef(rando());
        set(itemRef, itemsObj);
        const obs = fromRef(itemRef, ListenEvent.moved);
        const key = items[2].key;
        const name = items[2].name;
        const sub = obs.subscribe(change => {
          const { event, snapshot } = change;
          expect(event).toEqual(ListenEvent.moved);
          expect(snapshot.key).toEqual(key);
          expect(snapshot.val()).toEqual({ key, name });
          sub.unsubscribe();
          done();
        });
        setPriority(child(itemRef, key), -100);
      });

      /**
       * This test provides the `value` event and tests that only
       * `value` events are received.
       */
      it('should stream back a value event', (done: any) => {
        const itemRef = builtRef(rando());
        const data = itemsObj;
        set(itemRef, data);
        const obs = fromRef(itemRef, ListenEvent.value);
        const sub = obs.subscribe(change => {
          const { event, snapshot } = change;
          expect(event).toEqual(ListenEvent.value);
          expect(snapshot.val()).toEqual(data);
          done();
          sub.unsubscribe();
          expect(sub.closed).toEqual(true);
        });
      });

      /**
       * This test provides queries a reference and checks that the queried
       * values are streamed back.
       */
      it('should stream back query results', (done: any) => {
        const itemRef = builtRef(rando());
        set(itemRef, itemsObj);
        const q = query(itemRef, orderByChild('name'), equalTo(items[0].name));
        const obs = fromRef(q, ListenEvent.value);
        obs.subscribe(change => {
          let child;
          change.snapshot.forEach(snap => {
            child = snap.val();
            return true;
          });
          expect(child).toEqual(items[0]);
          done();
        });
      });
    });
  });

  describe('list', () => {
    const items = [
      { name: 'zero' },
      { name: 'one' },
      { name: 'two' }
    ].map((item, i) => ({ key: `${i}`, ...item }));

    const itemsObj = batch(items);

    describe('events', () => {
      /**
       * `value` events are provided first when subscribing to a list. We need
       * to know what the "intial" data list is, so a value event is used.
       */
      it('should stream value at first', done => {
        const someRef = builtRef(rando());
        const obs = list(someRef, [ListenEvent.added]);
        obs
          .pipe(take(1))
          .subscribe(changes => {
            const data = changes.map(change => change.snapshot.val());
            expect(data).toEqual(items);
          })
          .add(done);

        set(someRef, itemsObj);
      });

      /**
       * This test checks that `child_added` events are only triggered when
       * specified in the events array.
       *
       * The first result is skipped because it is always `value`. A `take(1)`
       * is used to close the stream after the `child_added` event occurs.
       */
      it('should process a new child_added event', done => {
        const aref = builtRef(rando());
        const obs = list(aref, [ListenEvent.added]);
        obs
          .pipe(skip(1), take(1))
          .subscribe(changes => {
            const data = changes.map(change => change.snapshot.val());
            expect(data[3]).toEqual({ name: 'anotha one' });
          })
          .add(done);
        set(aref, itemsObj);
        push(aref, { name: 'anotha one' });
      });

      /**
       * This test checks that events are emitted in proper order. The reference
       * is queried and the test ensures that the array is in proper order.
       */
      it('should stream in order events', done => {
        const aref = builtRef(rando());
        const obs = list(query(aref, orderByChild('name')), [ListenEvent.added]);
        obs
          .pipe(take(1))
          .subscribe(changes => {
            const names = changes.map(change => change.snapshot.val().name);
            expect(names[0]).toEqual('one');
            expect(names[1]).toEqual('two');
            expect(names[2]).toEqual('zero');
          })
          .add(done);
        set(aref, itemsObj);
      });

      /**
       * This test checks that the array is in order with child_added specified.
       * A new record is added that appears on top of the query and the test
       * skips the first value event and checks that the newly added item is
       * on top.
       */
      it('should stream in order events w/child_added', done => {
        const aref = builtRef(rando());
        const obs = list(query(aref, orderByChild('name')), [ListenEvent.added]);
        obs
          .pipe(skip(1), take(1))
          .subscribe(changes => {
            const names = changes.map(change => change.snapshot.val().name);
            expect(names[0]).toEqual('anotha one');
            expect(names[1]).toEqual('one');
            expect(names[2]).toEqual('two');
            expect(names[3]).toEqual('zero');
          })
          .add(done);
        set(aref, itemsObj);
        console.log(aref.toString(), itemsObj);
        push(aref, { name: 'anotha one' });
      });

      /**
       * This test checks that a filtered reference still emits the proper events.
       */
      it('should stream events filtering', done => {
        const aref = builtRef(rando());
        const obs = list(query(aref, orderByChild('name'), equalTo('zero')), [
          ListenEvent.added
        ]);
        obs
          .pipe(skip(1), take(1))
          .subscribe(changes => {
            const names = changes.map(change => change.snapshot.val().name);
            expect(names[0]).toEqual('zero');
            expect(names[1]).toEqual('zero');
          })
          .add(done);
        set(aref, itemsObj);
        push(aref, { name: 'zero' });
      });

      /**
       * This test checks that the a `child_removed` event is processed in the
       * array by testing that the new length is shorter than the original
       * length.
       */
      it('should process a new child_removed event', done => {
        const aref = builtRef(rando());

        function setUp() {
          set(aref, itemsObj);
          remove(child(aref, items[0].key));
        }

        function listen() {
          list(aref, [ListenEvent.removed])
          .pipe(take(1))
          .subscribe(changes => {
            const data = changes.map(change => change.snapshot.val());
            expect(data.length).toEqual(items.length - 1);
          })
          .add(done);
        }

        setUp();
        listen();
        
      });

      /**
       * This test checks that the `child_changed` event is processed by
       * checking the new value of the object in the array.
       */
      it('should process a new child_changed event', done => {
        const aref = builtRef(rando());
        list(aref, [ListenEvent.added, ListenEvent.changed])
          .pipe(skip(1), take(1))
          .subscribe(changes => {
            const data = changes.map(change => change.snapshot.val());
            expect(data[1].name).toEqual('lol');
          })
          .add(done);
        
        set(aref, itemsObj).then(() => {
          update(child(aref, items[1].key), { name: 'lol' });
        });
      });

      /**
       * This test checks the `child_moved` event is processed by checking that
       * the new position is properly updated.
       */
      it('should process a new child_moved event', done => {
        const aref = builtRef(rando());
        list(aref, [ListenEvent.added, ListenEvent.moved])
          .pipe(skip(1))
          .subscribe(changes => {
            const data = changes.map(change => change.snapshot.val());
            // We moved the first item to the last item, so we check that
            // the new result is now the last result
            expect(data[data.length - 1]).toEqual(items[0]);
            done();
          });
        
        set(aref, itemsObj).then(() => {
          setPriority(child(aref, items[0].key), 'a');
        });
      });

      /**
       * If no events array is provided in `list()` all events are listened to.
       *
       * This test checks that all events are processed without providing the
       * array.
       */
      it('should listen to all events by default', done => {
        const { snapChanges, ref } = prepareList();
        snapChanges
          .pipe(take(1))
          .subscribe(actions => {
            const data = actions.map(a => a.snapshot.val());
            expect(data).toEqual(items);
          })
          .add(done);
        set(ref, itemsObj);
      });

      /**
       * This test checks that multiple subscriptions work properly.
       */
<<<<<<< HEAD
      it('should handle multiple subscriptions (hot)', done => {
        const { snapChanges, ref } = prepareList();
        let firstFired = false;
        snapChanges
          .pipe(take(1))
          .subscribe(actions => {
            firstFired = true;
            const data = actions.map((a) => a.snapshot.val());
            expect(data).toEqual(items);
          }
        );
        snapChanges
          .pipe(take(1))
          .subscribe(actions => {
              const data = actions.map((a) => a.snapshot.val());
              expect(data).toEqual(items);
              expect(firstFired).toBeTruthy();
              done();
          });
        set(ref, itemsObj);
=======
      it('should handle multiple subscriptions (hot)', (done) => {
        const {snapChanges, ref} = prepareList();
        let firstFired = false;
        snapChanges
            .pipe(take(1))
            .subscribe(actions => {
                firstFired = true;
                const data = actions.map((a) => a.snapshot.val());
                expect(data).toEqual(items);
              }
            );
        snapChanges
            .pipe(take(1))
            .subscribe(actions => {
                const data = actions.map((a) => a.snapshot.val());
                expect(data).toEqual(items);
                expect(firstFired).toBeTruthy();
                done();
              }
            );
        ref.set(itemsObj);
>>>>>>> 4370987e
      });

      /**
       * This test checks that multiple subscriptions work properly.
       */
      it('should handle multiple subscriptions (warm)', done => {
        const { snapChanges, ref } = prepareList();
        snapChanges
          .pipe(take(1))
          .subscribe(() => {})
          .add(() => {
            snapChanges
              .pipe(take(1))
              .subscribe(actions => {
                const data = actions.map(a => a.snapshot.val());
                expect(data).toEqual(items);
              })
              .add(done);
          });
        set(ref, itemsObj);
      });

      /**
       * This test checks that only `child_added` events are processed.
       */
      it('should listen to only child_added events', done => {
        const { snapChanges, ref } = prepareList({
          events: [ListenEvent.added],
          skipnumber: 0
        });
        snapChanges
          .pipe(take(1))
          .subscribe(actions => {
            const data = actions.map(a => a.snapshot.val());
            expect(data).toEqual(items);
          })
          .add(done);
        set(ref, itemsObj);
      });

      /**
       * This test checks that only `child_added` and `child_changed` events are
       * processed.
       */

      it('should listen to only child_added, child_changed events', done => {
        const { snapChanges, ref } = prepareList({
          events: [ListenEvent.added, ListenEvent.changed],
          skipnumber: 1
        });
        const name = 'ligatures';
        snapChanges
          .pipe(take(1))
          .subscribe(actions => {
            const data = actions.map(a => a.snapshot.val());
            const copy = [...items];
            copy[0].name = name;
            expect(data).toEqual(copy);
          })
          .add(done);
        
        set(ref, itemsObj).then(() => {
          update(child(ref, items[0].key), { name });
        });
      });

<<<<<<< HEAD
      /**
       * This test checks that empty sets are processed.
       */
      it('should handle empty sets', done => {
        const aref = builtRef(rando());
        set(aref, {});
        list(aref)
          .pipe(take(1))
          .subscribe(data => {
            expect(data.length).toEqual(0);
          })
          .add(done);
=======
      it('matches the output of the JS SDK when a set doesn\'t exist', (done) => {
        const nonExistentRef = ref(rando());
        nonExistentRef.set(null);
        const obs = list(nonExistentRef);

        nonExistentRef.on('value', (snap) => {
          obs.subscribe((data) => {
            expect(data).toEqual(snap.val());
            done();
          });
        });
>>>>>>> 4370987e
      });

      /**
       * This test checks that dynamic querying works even with results that
       * are empty.
       */
      it('should handle dynamic queries that return empty sets', done => {
        let count = 0;
        const namefilter$ = new BehaviorSubject<number | null>(null);
        const aref = builtRef(rando());
        set(aref, itemsObj);
        namefilter$
<<<<<<< HEAD
          .pipe(
            switchMap(name => {
              const filteredRef = name
                ? query(aref, orderByChild('name'), equalTo(name))
                : aref;
              return list(filteredRef);
            }),
            take(2)
          )
          .subscribe(data => {
            count = count + 1;
            // the first time should all be 'added'
            if (count === 1) {
              expect(Object.keys(data).length).toEqual(3);
              namefilter$.next(-1);
            }
            // on the second round, we should have filtered out everything
            if (count === 2) {
              expect(Object.keys(data).length).toEqual(0);
            }
          })
          .add(done);
=======
            .pipe(
                switchMap((name) => {
                  const filteredRef = name ?
                aref.child('name').equalTo(name) :
                aref;
                  return list(filteredRef);
                }),
                take(2),
            )
            .subscribe((data) => {
              count = count + 1;
              // the first time should all be 'added'
              if (count === 1) {
                expect(Object.keys(data).length).toBe(3);
                namefilter$.next(-1);
              }
              // on the second round, we should have filtered out everything
              if (count === 2) {
                expect(data).toBeNull();
              }
            })
            .add(done);
>>>>>>> 4370987e
      });
    });
  });

  describe('auditTrail', () => {
    const items = [
      { name: 'zero' },
      { name: 'one' },
      { name: 'two' }
    ].map((item, i) => ({ key: `${i}`, ...item }));

    const itemsObj = batch(items);

    function prepareAuditTrail(
      opts: { events?: ListenEvent[]; skipnumber: number } = { skipnumber: 0 }
    ): {
      changes: Observable<QueryChange[]>;
      ref: Reference;
    } {
      const { events, skipnumber } = opts;
      const aref = builtRef(rando());
      set(aref, itemsObj);
      const changes = auditTrail(aref, events);
      return {
        changes: changes.pipe(skip(skipnumber)),
        ref: aref
      };
    }

    /**
     * This test checks that auditTrail retuns all events by default.
     */
    it('should listen to all events by default', done => {
      const { changes } = prepareAuditTrail();
      changes.subscribe(actions => {
        const data = actions.map(a => a.snapshot.val());
        expect(data).toEqual(items);
        done();
      });
    });
  });

  describe('Data Mapping Functions', () => {
    const items = [
      { name: 'one' },
      { name: 'two' },
      { name: 'three' }
    ].map(item => ({ key: rando(), ...item }));
    const itemsObj = batch(items);

    /**
     * The `listVal` function should map a query to an array of objects
     */
    it('listVal should map a query to an array of objects', (done) => {
      const itemRef = builtRef(rando());
      const data = { testKey: { hello: 'world' } };
      set(itemRef, data);

      const obs = listVal<any>(itemRef, 'KEY').pipe(take(1));

      obs.subscribe(val => {
        expect(Array.isArray(val)).toEqual(true);
        expect(val[0].KEY).toEqual('testKey');
        expect(val[0].hello).toEqual('world');
        done();
      });
    });

    /**
     * The `objectVal` function should map a query to its object val
     */
    it('objectVal should map a reference or query to its value', (done) => {
      const itemRef = builtRef(rando());
      set(itemRef, itemsObj);
      const obs = objectVal(itemRef).pipe(take(1));

      obs.subscribe(val => {
        expect(val).toEqual(itemsObj);
        done();
      });
    });

    it('objectVal should behave the same as snap.val() when an object doesn\'t exist', (done) => {
      const nonExistentRef = ref(rando());
      nonExistentRef.set(null);
      const obs = objectVal(nonExistentRef);

      nonExistentRef.on('value', (snap) => {
        obs.subscribe((val) => {
          expect(val).toEqual(snap.val());
          done();
        });
      });
    });

    it('listVal should behave the same as snap.val() when a list doesn\'t exist', (done) => {
      const nonExistentRef = ref(rando());
      nonExistentRef.set(null);
      const obs = listVal(nonExistentRef);

      nonExistentRef.on('value', (snap) => {
        obs.subscribe((val) => {
          expect(val).toEqual(snap.val());
          done();
        });
      });
    });
  });
});<|MERGE_RESOLUTION|>--- conflicted
+++ resolved
@@ -21,7 +21,6 @@
 
 /* eslint-disable @typescript-eslint/no-floating-promises */
 
-<<<<<<< HEAD
 // app/database is used as namespaces to access types
 // eslint-disable-next-line @typescript-eslint/no-unused-vars
 import { initializeApp, FirebaseApp, deleteApp, getApp } from 'firebase/app';
@@ -40,11 +39,8 @@
   query,
   orderByChild,
   equalTo,
+  get,
 } from 'firebase/database';
-=======
-import firebase from 'firebase/app';
-import 'firebase/database';
->>>>>>> 4370987e
 import {
   list,
   ListenEvent,
@@ -54,17 +50,9 @@
   fromRef,
   auditTrail,
 } from '../dist/database';
-<<<<<<< HEAD
 import { take, skip, switchMap } from 'rxjs/operators';
 import { BehaviorSubject, Observable } from 'rxjs';
-
-// eslint-disable-next-line @typescript-eslint/no-require-imports
-import TEST_PROJECT from './config';
-=======
-import {take, skip, switchMap} from 'rxjs/operators';
-import {BehaviorSubject, Observable} from 'rxjs';
 import { default as TEST_PROJECT, databaseEmulatorPort } from './config';
->>>>>>> 4370987e
 
 const rando = (): string => Math.random().toString(36).substring(5);
 
@@ -80,18 +68,11 @@
 };
 
 describe('RxFire Database', () => {
-<<<<<<< HEAD
   let app: FirebaseApp;
   let database: FirebaseDatabase;
 
   const builtRef = (path: string): Reference => {
-    return ref(getDatabase(getApp()), path);
-=======
-  let app: firebase.app.App;
-  let database: firebase.database.Database;
-  const ref = (path: string): firebase.database.Reference => {
-    return app!.database().ref(path);
->>>>>>> 4370987e
+    return ref(database, path);
   };
 
   function prepareList(
@@ -112,35 +93,15 @@
   /**
    * Each test runs inside it's own app instance and the app
    * is deleted after the test runs.
-<<<<<<< HEAD
    */
   beforeEach(() => {
-    app = initializeApp({
-      projectId: TEST_PROJECT.projectId,
-      databaseURL: TEST_PROJECT.databaseURL
-    });
+    app = initializeApp(TEST_PROJECT, rando());
     database = getDatabase(app);
-    useDatabaseEmulator(database, "localhost", 9000);
+    useDatabaseEmulator(database, "localhost", databaseEmulatorPort);
   });
 
-  afterEach(done => {
-    deleteApp(app).then(() => done());
-=======
-   *
-   * Each test is responsible for seeding and removing data. Helper
-   * functions are useful if the process becomes brittle or tedious.
-   * Note that removing is less necessary since the tests are run
-   * against the emulator.
-   */
-  beforeEach(() => {
-    app = firebase.initializeApp(TEST_PROJECT, rando());
-    database = app.database();
-    database.useEmulator('localhost', databaseEmulatorPort);
-  });
-
   afterEach(() => {
-    app.delete().catch();
->>>>>>> 4370987e
+    deleteApp(app).catch();
   });
 
   describe('fromRef', () => {
@@ -518,7 +479,6 @@
       /**
        * This test checks that multiple subscriptions work properly.
        */
-<<<<<<< HEAD
       it('should handle multiple subscriptions (hot)', done => {
         const { snapChanges, ref } = prepareList();
         let firstFired = false;
@@ -539,29 +499,6 @@
               done();
           });
         set(ref, itemsObj);
-=======
-      it('should handle multiple subscriptions (hot)', (done) => {
-        const {snapChanges, ref} = prepareList();
-        let firstFired = false;
-        snapChanges
-            .pipe(take(1))
-            .subscribe(actions => {
-                firstFired = true;
-                const data = actions.map((a) => a.snapshot.val());
-                expect(data).toEqual(items);
-              }
-            );
-        snapChanges
-            .pipe(take(1))
-            .subscribe(actions => {
-                const data = actions.map((a) => a.snapshot.val());
-                expect(data).toEqual(items);
-                expect(firstFired).toBeTruthy();
-                done();
-              }
-            );
-        ref.set(itemsObj);
->>>>>>> 4370987e
       });
 
       /**
@@ -628,7 +565,6 @@
         });
       });
 
-<<<<<<< HEAD
       /**
        * This test checks that empty sets are processed.
        */
@@ -641,19 +577,6 @@
             expect(data.length).toEqual(0);
           })
           .add(done);
-=======
-      it('matches the output of the JS SDK when a set doesn\'t exist', (done) => {
-        const nonExistentRef = ref(rando());
-        nonExistentRef.set(null);
-        const obs = list(nonExistentRef);
-
-        nonExistentRef.on('value', (snap) => {
-          obs.subscribe((data) => {
-            expect(data).toEqual(snap.val());
-            done();
-          });
-        });
->>>>>>> 4370987e
       });
 
       /**
@@ -666,7 +589,6 @@
         const aref = builtRef(rando());
         set(aref, itemsObj);
         namefilter$
-<<<<<<< HEAD
           .pipe(
             switchMap(name => {
               const filteredRef = name
@@ -689,30 +611,6 @@
             }
           })
           .add(done);
-=======
-            .pipe(
-                switchMap((name) => {
-                  const filteredRef = name ?
-                aref.child('name').equalTo(name) :
-                aref;
-                  return list(filteredRef);
-                }),
-                take(2),
-            )
-            .subscribe((data) => {
-              count = count + 1;
-              // the first time should all be 'added'
-              if (count === 1) {
-                expect(Object.keys(data).length).toBe(3);
-                namefilter$.next(-1);
-              }
-              // on the second round, we should have filtered out everything
-              if (count === 2) {
-                expect(data).toBeNull();
-              }
-            })
-            .add(done);
->>>>>>> 4370987e
       });
     });
   });
@@ -796,11 +694,11 @@
     });
 
     it('objectVal should behave the same as snap.val() when an object doesn\'t exist', (done) => {
-      const nonExistentRef = ref(rando());
-      nonExistentRef.set(null);
+      const nonExistentRef = builtRef(rando());
+      set(nonExistentRef, null);
       const obs = objectVal(nonExistentRef);
 
-      nonExistentRef.on('value', (snap) => {
+      get(nonExistentRef).then((snap) => {
         obs.subscribe((val) => {
           expect(val).toEqual(snap.val());
           done();
@@ -809,11 +707,11 @@
     });
 
     it('listVal should behave the same as snap.val() when a list doesn\'t exist', (done) => {
-      const nonExistentRef = ref(rando());
-      nonExistentRef.set(null);
+      const nonExistentRef = builtRef(rando());
+      set(nonExistentRef, null);
       const obs = listVal(nonExistentRef);
 
-      nonExistentRef.on('value', (snap) => {
+      get(nonExistentRef).then((snap) => {
         obs.subscribe((val) => {
           expect(val).toEqual(snap.val());
           done();

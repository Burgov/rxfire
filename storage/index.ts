--- conflicted
+++ resolved
@@ -27,7 +27,7 @@
 type Data = Blob | Uint8Array | ArrayBuffer;
 
 export function fromTask(
-  task: firebase.storage.UploadTask
+  task: UploadTask
 ): Observable<UploadTaskSnapshot> {
   return new Observable<UploadTaskSnapshot>(subscriber => {
     const progress = (snap: UploadTaskSnapshot): void => subscriber.next(snap);
@@ -72,16 +72,9 @@
 }
 
 export function put(
-<<<<<<< HEAD
   ref: Reference,
-  // eslint-disable-next-line @typescript-eslint/no-explicit-any
-  data: any,
-  metadata?: UploadMetadata
-=======
-    ref: Reference,
-    data: Data,
-    metadata?: UploadMetadata,
->>>>>>> e8f850be
+  data: Data,
+  metadata?: UploadMetadata,
 ): Observable<UploadTaskSnapshot> {
   return new Observable<UploadTaskSnapshot>(subscriber => {
     const task = ref.put(data, metadata);

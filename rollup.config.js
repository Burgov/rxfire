/**
 * @license
 * Copyright 2021 Google LLC
 *
 * Licensed under the Apache License, Version 2.0 (the "License");
 * you may not use this file except in compliance with the License.
 * You may obtain a copy of the License at
 *
 *   http://www.apache.org/licenses/LICENSE-2.0
 *
 * Unless required by applicable law or agreed to in writing, software
 * distributed under the License is distributed on an "AS IS" BASIS,
 * WITHOUT WARRANTIES OR CONDITIONS OF ANY KIND, either express or implied.
 * See the License for the specific language governing permissions and
 * limitations under the License.
 */

import { resolve, dirname, relative, join } from 'path';
import resolveModule from '@rollup/plugin-node-resolve';
import commonjs from '@rollup/plugin-commonjs';
import typescript from '@rollup/plugin-typescript';
import { uglify } from 'rollup-plugin-uglify';
import { peerDependencies, dependencies } from './package.json';
import { sync as globSync } from 'glob';
import { readFileSync } from 'fs';
import generatePackageJson from 'rollup-plugin-generate-package-json';

const packageJsonPaths = globSync('**/package.json', { ignore: ['node_modules/**', 'dist/**'] });
const packages = packageJsonPaths.reduce((acc, path) => {
  const pkg = JSON.parse(readFileSync(path, { encoding: 'utf-8'} ));
  const component = dirname(path);
  acc[component] = pkg;
  return acc;
}, {});

const plugins = [resolveModule(), commonjs()];

const external = [
  ...Object.keys({ ...peerDependencies, ...dependencies }),
  'firebase/firestore',
  'firebase/auth',
  'firebase/functions',
  'firebase/storage',
  'firebase/database',
<<<<<<< HEAD
  'firebase/remote-config',
  'rxjs/operators',
=======
  'firebase/performance',
  'rxjs/operators'
>>>>>>> c4aceb09
];

const globals = {
  //rxfire: GLOBAL_NAME,
  rxjs: 'rxjs',
  tslib: 'tslib',
  ...Object.values(packages).reduce((acc, {name}) => (acc[name] = name.replace(/\//g, '.'), acc), {}),
  'firebase/firestore': 'firebase.firestore',
  'firebase/auth': 'firebase.auth',
  'firebase/functions': 'firebase.functions',
  'firebase/storage': 'firebase.storage',
  'firebase/database': 'firebase.database',
<<<<<<< HEAD
  'firebase/remote-config': 'firebase.remote-config',
=======
  'firebase/performance': 'firebase.performance',
>>>>>>> c4aceb09
  'rxjs/operators': 'rxjs.operators',
};

export default Object.keys(packages)
  .map(component => {
    const baseContents = packages[component];
    const { name, browser, main, module, typings } = baseContents;
    // rewrite the paths for dist folder
    // TODO error if any of these don't match convention
    const outputFolder = join('dist', component);
    baseContents.browser = relative(outputFolder, resolve(component, browser));
    baseContents.main = relative(outputFolder, resolve(component, main));
    baseContents.module = relative(outputFolder, resolve(component, module));
    baseContents.typings = relative(outputFolder, resolve(component, typings));
    if (component === '.') {
      baseContents.scripts = {};
      delete baseContents.files;
      baseContents.devDependencies = {};
      baseContents.private = false;
    }
    return [
      {
        input: `${component}/index.ts`,
        output: [
          {
            file: resolve(component, main),
            format: 'cjs',
            sourcemap: true
          },
          {
            file: resolve(component, module),
            format: 'es',
            sourcemap: true
          }
        ],
        plugins: [
          ...plugins,
          typescript(),
          generatePackageJson({ outputFolder, baseContents }),
        ],
        external
      },
      {
        input: `${component}/index.ts`,
        output: {
          file: `dist/${name.replace(/\//g, '-')}.js`,
          format: 'iife',
          sourcemap: true,
          extend: true,
          name: globals[baseContents.name],
          globals,
        },
        plugins: [
          ...plugins,
          typescript(),
          uglify(),
        ],
        external
      },
    ];
  }).flat();<|MERGE_RESOLUTION|>--- conflicted
+++ resolved
@@ -42,13 +42,9 @@
   'firebase/functions',
   'firebase/storage',
   'firebase/database',
-<<<<<<< HEAD
   'firebase/remote-config',
-  'rxjs/operators',
-=======
   'firebase/performance',
   'rxjs/operators'
->>>>>>> c4aceb09
 ];
 
 const globals = {
@@ -61,11 +57,8 @@
   'firebase/functions': 'firebase.functions',
   'firebase/storage': 'firebase.storage',
   'firebase/database': 'firebase.database',
-<<<<<<< HEAD
   'firebase/remote-config': 'firebase.remote-config',
-=======
   'firebase/performance': 'firebase.performance',
->>>>>>> c4aceb09
   'rxjs/operators': 'rxjs.operators',
 };
 
